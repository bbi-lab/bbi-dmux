--- conflicted
+++ resolved
@@ -11,11 +11,8 @@
 import sys
 import glob
 import xml.etree.ElementTree as ET
-<<<<<<< HEAD
+import ast
 import run_info
-=======
-import ast
->>>>>>> 1c1d8ada
 
 SCRIPT_DIR = os.path.dirname(os.path.realpath(__file__))
 P5_FILE = os.path.join(SCRIPT_DIR, 'barcode_files/p5.txt')
@@ -119,115 +116,7 @@
             lookup[rt_well['RT Barcode']] = rt_well['Sample ID'].replace('(', '.').replace(')', '.').replace(' ', '.').replace('-', '.').replace('_', '.').replace('/', '.')
     return lookup
 
-<<<<<<< HEAD
-=======
-NEXTSEQ = 'NextSeq'
-NEXTSEQ2000 = 'NextSeq 1000/2000'
-MISEQ = 'MiSeq'
-NOVASEQ = 'NovaSeq'
-HISEQ4000 = 'HiSeq4000'
-HISEQ3000 = 'HiSeq3000'
-HISEQ = 'HiSeq'
-UNKNOWN_SEQUENCER = 'unknown'
-
-SEQUENCERS_P5_RC_MAP = {
-    NEXTSEQ: True,
-    MISEQ: False,
-    NOVASEQ: False,
-    HISEQ4000: True,
-    HISEQ3000: False,
-    NEXTSEQ2000: True
-}
-
-# Taken from barcodeutils, but excluding what's not needed and not always found
-def reverse_complement_i5(name):
-    """
-    Take a BCL directory or instrument type (NextSeq, MiSeq, NovaSeq, HiSeq4000, HiSeq3000) and return whether or not i5 should be reverse complemented.
-    This assumes that NextSeq instruments and other similar machines should be reverse complemeted whereas MiSeq should not.
-    Args:
-        name (str): BCL directory or one of the instrument types as mentioned above    
-    
-    Returns:
-        bool: True if user would typically reverse complement i5 index and False otherwise.
-    """
-    
-    if name in SEQUENCERS_P5_RC_MAP:
-        sequencer_type = name
-    elif os.path.exists(name):
-        sequencer_type = get_run_info(name)['instrument_type']
-        
-        if sequencer_type not in SEQUENCERS_P5_RC_MAP:
-            raise ValueError('Sequencer type detected from BCL is %s, which is not in our known list of which sequencers require P5 reverse complementing or not.' % sequencer_type)
-    else:
-        raise ValueError('Invalid input, could not detect BCL or instrument ID.')
-
-    return SEQUENCERS_P5_RC_MAP[sequencer_type]
-
-def get_run_info(flow_cell_path):
-    """
-    Helper function to get some info about the sequencing runs.
-    Args:
-        flow_cell_path (str): Path to BCL directory for run.
-    Returns:
-        dict: basic statistics about run, like date, instrument, number of lanes, flowcell ID, read lengths, etc.
-    """
-    run_stats = {}
-
-    bcl_run_info = os.path.join(flow_cell_path, 'RunParameters.xml*')
-    bcl_run_info = glob.glob(bcl_run_info)
-    if not bcl_run_info:
-        raise ValueError('BCL RunParameters.xml not found for specified flowcell: %s' % bcl_run_info)
-    else:
-        bcl_run_info = bcl_run_info[0]
-
-    # Set up a few nodes for parsing
-    tree = ET.parse(bu.open_file(bcl_run_info))
-
-    setup_node = tree.getroot().find("Setup")
-    if setup_node is None:
-        setup_node = tree.getroot()
-
-    # Figure out instrument
-    application = setup_node.find('ApplicationName')
-    if application is None:
-        application = setup_node.find('Application')
-
-    application = application.text
-    application_version = setup_node.find('ApplicationVersion')
-    if NEXTSEQ2000 in application:
-        run_stats['instrument_type'] = NEXTSEQ2000
-    elif NEXTSEQ in application:
-        run_stats['instrument_type'] = NEXTSEQ
-    elif MISEQ in application:
-        run_stats['instrument_type'] = MISEQ
-    elif NOVASEQ in application:
-        run_stats['instrument_type'] = NOVASEQ
-    elif HISEQ in application:
-        app_string = re.search(r'[\d\.]+', application_version).group()
-        app_major_version = int(app_string.split('.')[0])
-
-        if app_major_version > 2:
-            run_stats['instrument_type'] = HISEQ4000
-        else:
-            run_stats['instrument_type'] = HISEQ3000
-    else:
-        run_stats['instrument_type'] = UNKNOWN_SEQUENCER
-
-    # Now actually populate various stats
-
-    if run_stats['instrument_type'] == NOVASEQ:
-        run_stats['p7_index_length'] = int(setup_node.find('PlannedIndex1ReadCycles').text)
-        run_stats['p5_index_length'] = int(setup_node.find('PlannedIndex2ReadCycles').text)
-    elif run_stats['instrument_type'] == NEXTSEQ2000:
-        run_stats['p7_index_length'] = int(setup_node.find('PlannedCycles').find('Index1').text)
-        run_stats['p5_index_length'] = int(setup_node.find('PlannedCycles').find('Index1').text)
-    else:
-        run_stats['p7_index_length'] = int(setup_node.find('Index1Read').text)
-        run_stats['p5_index_length'] = int(setup_node.find('Index2Read').text)
-
-    return run_stats
-
->>>>>>> 1c1d8ada
+
 def write_to_undetermined(entry):
     output_name = entry['r1_name'] + "|" + entry['r1_seq']
     r2_seq = entry['r2_seq']
@@ -255,12 +144,12 @@
     parser.add_argument('--rt_barcode_file', required=True, help='Path to RT barcode file, or "default".')
     args = parser.parse_args()
 
-<<<<<<< HEAD
     run_info = run_info.get_run_info( args.run_directory )
     if( run_info['paired_end'] == False ):
         raise ValueError('Single-end reads detected: paired-end reads required')
-=======
-    reverse_complement_i5 = reverse_complement_i5(args.run_directory)
+
+    reverse_complement_i5 = run_info['reverse_complement_i5']
+
     # Load and process PCR barcodes
     p7_lookup = bu.load_whitelist(P7_FILE)
     p7_lookup = {sequence[0:args.p7_length]: well for sequence,well in p7_lookup.items()}
@@ -295,7 +184,6 @@
         else:
             args.p7_wells_used = all_p7
             args.p5_wells_used = all_p5
->>>>>>> 1c1d8ada
 
     if args.p5_cols_used == ["none"] or args.p5_wells_used == ["none"]:
         p5_none = True
@@ -324,10 +212,6 @@
     else:
         rtfile = args.rt_barcode_file
 
-<<<<<<< HEAD
-    reverse_complement_i5 = run_info['reverse_complement_i5']
-=======
->>>>>>> 1c1d8ada
 
     # Load and process ligation barcodes
     if args.level == "3":
