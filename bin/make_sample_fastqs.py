#!/usr/bin/env python
# Make sample fastqs 2-level
# Andrew's barcode parser/fastq combiner modified for 2-level

import barcodeutils as bu
import argparse
import os
import json
from collections import OrderedDict
import re
import sys
import glob
import xml.etree.ElementTree as ET
import ast
import run_info

SCRIPT_DIR = os.path.dirname(os.path.realpath(__file__))
P5_FILE = os.path.join(SCRIPT_DIR, 'barcode_files/p5.txt')
P7_FILE = os.path.join(SCRIPT_DIR, 'barcode_files/p7.txt')
RT_FILE = os.path.join(SCRIPT_DIR, 'barcode_files/rt2.txt')
LIG_FILE = os.path.join(SCRIPT_DIR, 'barcode_files/ligation.txt')
RT3_FILE = os.path.join(SCRIPT_DIR, 'barcode_files/rt.txt')

def get_programmed_pcr_combos(p5_lookup, p7_lookup, p5_cols_used, p7_rows_used):
    """
    Assuming p5 are columns and p7 are rows, get the set of (p5, p7) wells that were programmed.
    These are the set that would have been physically combined.
    Args:
        p5_lookup (dict): p5_lookup dict mapping sequences to wells as passed to barcode specification
        p7_lookup (dict): p7_lookup dict mapping sequences to wells as passed to barcode specification
        p5_cols_used (list): A list of the cols used from P5 plate for PCR in same order as P5 to indicate the pairs of P7 and P5 used (e.g. A B C for p7 and 1 2 3 for p5.
        p7_rows_used: A list of the rows used from P7 plate for PCR in same order as P5 to indicate the pairs of P7 and P5 used (e.g. A B C for p7 and 1 2 3 for p5.
    Returns:
        set of (p5, p7): set of (p5, p7) well ID tuples that are valid.
    """

    if p5_cols_used == ["none"]:
        p5_cols_used = p5_cols_used * len(p7_rows_used)
    if p7_rows_used == ["none"]:
        p7_rows_used = p7_rows_used * len(p5_cols_used)

    valid_combos = set()
    for p5, p7 in zip(p5_cols_used, p7_rows_used):
 
        if p7 == "none":
            selected_p7 = ["none"]
        else:
            selected_p7 = [p7_well for p7_well in p7_lookup.values() if p7_well[0] == p7 or p7_well == p7]

        if p5 == "none":
            selected_p5 = ["none"]
        else:   
            selected_p5 = [p5_well for p5_well in p5_lookup.values() if int(p5_well[1:]) == p5 or p5_well == p5]

        for selected_p5_i in selected_p5:
            for selected_p7_i in selected_p7:
                valid_combos.add((selected_p5_i, selected_p7_i))

    return valid_combos

def get_programmed_pcr_combos_wells(p5_wells_used, p7_wells_used):
    """
    Assuming p5 and p7 are wells, get the set of (p5, p7) wells that were programmed.
    These are the set that would have been physically combined.
    Args:
        p5_wells_used (list): A list of the wells used from P5 plate for PCR in same order as P7 to indicate the pairs of P7 and P5 used (e.g. A1 B1 C1 for p7 and C1 D2 E3 for p5.
        p7_wells_used: A list of the rows used from P7 plate for PCR in same order as P5 to indicate the pairs of P7 and P5 used (e.g. A1 B1 C1 for p7 and C1 D2 E3 for p5.
    Returns:
        set of (p5, p7): set of (p5, p7) well ID tuples that are valid.
    """
    good_nums = {1:"01", 2:"02", 3:"03", 4:"04", 5:"05", 6:"06", 7:"07", 8:"08", 9:"09", 10:"10", 11:"11", 12:"12"}

    valid_combos = set()
    if p5_wells_used == ["none"]:
        p5_wells_fixed = p5_wells_used * len(p7_wells_used)
    else:
        p5_wells_fixed = [p5_well[0] + good_nums[int(p5_well[1:])] for p5_well in p5_wells_used]
    if p7_wells_used == ["none"]:
        p7_wells_fixed = p7_wells_used * len(p5_wells_used)
    else:
        p7_wells_fixed = [p7_well[0] + good_nums[int(p7_well[1:])] for p7_well in p7_wells_used]
    
    for selected_p5, selected_p7 in zip(p5_wells_fixed, p7_wells_fixed):
        valid_combos.add((selected_p5, selected_p7))

    return valid_combos


def quick_parse(file_path):
    # a copy of only the relevant lines from easygrid.read_delim
    fh = open(file_path)
    columns = next(fh).strip().split(",")

    # Parse file
    for line_number, line in enumerate(fh):
        entries = line.strip().split(",")

        if len(entries) != len(columns):
            raise ValueError('Length of entries: %s, not equal to length of columns %s, in file: %s, line number %s' % (len(entries), len(columns), file_path, line_number))

        entries_dict = dict(zip(columns, entries))
        yield entries_dict

def load_sample_layout(file_path, multi_exp):
    """
    Function that loads the sample layout file to an RT p5_lookup table.
    """
    if multi_exp:
        lookup = {}
        for rt_well in quick_parse(file_path):
            lookup[(rt_well['RT Barcode'], rt_well['Experiment'])] = rt_well['Sample ID'].replace('(', '.').replace(')', '.').replace(' ', '.').replace('-', '.').replace('_', '.').replace('/', '.')

    else:
        lookup = {}
        for rt_well in quick_parse(file_path):
            lookup[rt_well['RT Barcode']] = rt_well['Sample ID'].replace('(', '.').replace(')', '.').replace(' ', '.').replace('-', '.').replace('_', '.').replace('/', '.')
    return lookup


def write_to_undetermined(entry):
    output_name = entry['r1_name'] + "|" + entry['r1_seq']
    r2_seq = entry['r2_seq']
    r2_qual = entry['r2_qual']
    output_line = f'@{output_name}\n{r2_seq}\n+\n{r2_qual}\n'
    undetermined.write(output_line)

if __name__ == '__main__':

    parser = argparse.ArgumentParser(description='Script to combine R1 and R2 file from sci run into a single file with barcodes in the fastq header.')
    parser.add_argument('--run_directory', required=True, help='Path to BCL directory for sequencing run.')
    parser.add_argument('--read1', nargs='?', type=argparse.FileType('r'), default=sys.stdin, required=True, help='Text piped in from stdin for R1.')
    parser.add_argument('--read2', nargs='?', type=argparse.FileType('r'), default=sys.stdin, required=True, help='Text piped in from stdin for R2.')
    parser.add_argument('--file_name', required=True, help='The R1 file name.')
    parser.add_argument('--sample_layout', required=True, help='Text file containing the sample layout by RT well.')
    parser.add_argument('--p5_cols_used', nargs='+', required=True, help='A list of the columns used from P5 plate for PCR in same order as P5 to indicate the pairs of P7 and P5 used (e.g. --p7 A B C for p7 and --p5 1 2 3 for p5.')
    parser.add_argument('--p7_rows_used', nargs='+', required=True, help='A list of the rows used from P7 plate for PCR in same order as P5 to indicate the pairs of P7 and P5 used (e.g. --p7 A B C for p7 and --p5 1 2 3 for p5.')
    parser.add_argument('--p5_wells_used', nargs='+', required=True, help='A list of the wells used from P5 plate for PCR in same order as P7 to indicate the pairs of P7 and P5 used (e.g. --p7 A1 B1 C1 for p7 and --p5 A1 A2 A3 for p5. Alternative to p5_cols_used.')
    parser.add_argument('--p7_wells_used', nargs='+', required=True, help='A list of the wells used from P7 plate for PCR in same order as P5 to indicate the pairs of P7 and P5 used (e.g. --p7 A1 B1 C1 for p7 and --p5 A1 A2 A3 for p5. Alternative to p7_rows_used.')
    parser.add_argument('--output_dir', required=True, help='Output directory for files.')
    parser.add_argument('--p7_length', type=int, default=10, help='Expected P7 index length.')
    parser.add_argument('--p5_length', type=int, default=10, help='Expected P5 index length.')
    parser.add_argument('--multi_exp', type=ast.literal_eval)
    parser.add_argument('--level', required=True, help = "2 or 3 level sci?")
    parser.add_argument('--rt_barcode_file', required=True, help='Path to RT barcode file, or "default".')
    parser.add_argument('--p5_barcode_file', required=True, help='Path to p5 barcode file, or "default".')
    parser.add_argument('--p7_barcode_file', required=True, help='Path to p7 barcode file, or "default".')
    parser.add_argument('--lig_barcode_file', required=True, help='Path to ligation barcode file, or "default".')
    args = parser.parse_args()

    run_info = run_info.get_run_info( args.run_directory )
    if( run_info['paired_end'] == False ):
        raise ValueError('Single-end reads detected: paired-end reads required')

    reverse_complement_i5 = run_info['reverse_complement_i5']

    # Load and process PCR barcodes
    p7_lookup = bu.load_whitelist(P7_FILE)
    p7_lookup = {sequence[0:args.p7_length]: well for sequence,well in p7_lookup.items()}

    p5_lookup = bu.load_whitelist(P5_FILE)
    if reverse_complement_i5:
        p5_lookup = {bu.reverse_complement(sequence): well for sequence,well in p5_lookup.items()}
    p5_lookup = {sequence[0:args.p5_length]: well for sequence,well in p5_lookup.items()}

    multi_exp = True if ( args.multi_exp != 0 ) else False
    if multi_exp:
        all_p7 = ""
        all_p5 = ""
        exp_lookup = {}
        for key,value in args.multi_exp.items():
            all_p7 += value[0].strip() + " "
            all_p5 += value[1].strip() + " "
            if len(value[0].strip().split(" ")[0]) == 1:
                p5s = [int(x) for x in value[1].strip().split(" ")]
                combos = get_programmed_pcr_combos(p5_lookup, p7_lookup, p5s, value[0].strip().split(" "))
            else:
                combos = get_programmed_pcr_combos_wells(value[1].strip().split(" "), value[0].strip().split(" "))
            temp_dict = dict(zip(combos, [key]*len(combos)))
            exp_lookup.update(temp_dict)
        
        all_p7 = all_p7.strip().split(" ")
        all_p5 = all_p5.strip().split(" ")

        if len(all_p7[0]) == 1:
            args.p7_rows_used = all_p7
            args.p5_cols_used = all_p5
        else:
            args.p7_wells_used = all_p7
            args.p5_wells_used = all_p5

    if args.p5_cols_used == ["none"] or args.p5_wells_used == ["none"]:
        p5_none = True
    else:
        p5_none = False

    if args.p7_rows_used == ["none"] or args.p7_wells_used == ["none"]:
        p7_none = True
    else:
        p7_none = False

    if not p5_none:
        args.p5_cols_used = [int(x) for x in args.p5_cols_used]

    if args.p5_cols_used != [0]:
        programmed_pcr_combos = get_programmed_pcr_combos(p5_lookup, p7_lookup, args.p5_cols_used, args.p7_rows_used)
    else:
        programmed_pcr_combos = get_programmed_pcr_combos_wells(args.p5_wells_used, args.p7_wells_used)

    # Load and process RT barcodes
    if args.rt_barcode_file == "default":
        if args.level == "3":
            rtfile = RT3_FILE
        else:
            rtfile = RT_FILE
    else:
        rtfile = args.rt_barcode_file
<<<<<<< HEAD

    if args.p5_barcode_file == "default":
        p5file = P5_FILE
    else:
        p5file = args.p5_barcode_file

    if args.p7_barcode_file == "default":
        p7file = P7_FILE
    else:
        p7file = args.p7_barcode_file
    
    if args.lig_barcode_file == "default":
        ligfile = LIG_FILE
    else:
        ligfile = args.lig_barcode_file

    lane_num = args.file_name
    lane_num = lane_num.replace("Undetermined_S0_L", "L")
    lane_num = lane_num.replace("_R1_001.fastq.gz", "")
    stats_file = os.path.join(args.output_dir, lane_num + ".stats.json")
    suffix = lane_num + ".fastq"
=======
>>>>>>> 6f0412ae


    # Load and process ligation barcodes
    if args.level == "3":
        ligation_lookup = bu.load_whitelist(ligfile, variable_lengths=True)
        ligation_9_lookup = {barcode:well for barcode,well in ligation_lookup.items() if len(barcode) == 9}
        ligation_10_lookup = {barcode:well for barcode,well in ligation_lookup.items() if len(barcode) == 10}

<<<<<<< HEAD
    # Load barcodes
    p7_lookup = bu.load_whitelist(p7file)
    p7_lookup = {sequence[0:args.p7_length]: well for sequence,well in p7_lookup.items()}

    p5_lookup = bu.load_whitelist(p5file)
    if reverse_complement_i5:
        p5_lookup = {bu.reverse_complement(sequence): well for sequence,well in p5_lookup.items()}
    p5_lookup = {sequence[0:args.p5_length]: well for sequence,well in p5_lookup.items()}
=======
>>>>>>> 6f0412ae

    # Define where all sequences are and what the whitelists are
    if p5_none:
        pcr_spec = {
            'p7': {
                'start': 1,
                'end': args.p7_length,
                'read': 'i7',
                'whitelist': p7_lookup
             }
        }
    elif p7_none:
        pcr_spec = {
            'p5': {
                'start': 1,
                'end': args.p5_length,
                'read': 'i5',
                'whitelist': p5_lookup
             }
        }
    else:
        pcr_spec = {
            'p5': {
                'start': 1,
                'end':  args.p5_length,
                'read': 'i5',
                'whitelist': p5_lookup
            },
            'p7': {
                'start': 1,
                'end': args.p7_length,
                'read': 'i7',
                'whitelist': p7_lookup
            }
        }


    if args.level == "3":
        barcode_spec = {
            'ligation_9': {
                'start': 1,
                'end': 9,
                'read': 'r1',
                'whitelist': ligation_9_lookup
            },
            'ligation_10': {
                'start': 1,
                'end': 10,
                'read': 'r1',
                'whitelist': ligation_10_lookup
            },
            'umi_9': {
                'start': 16,
                'end': 23,
                'read': 'r1'
            },
            'umi_10': {
                'start': 17,
                'end': 24,
                'read': 'r1'
            },
            'rt_9': {
                'start': 24,
                'end': 33,
                'read': 'r1',
                'whitelist': rtfile
            },
            'rt_10': {
                'start': 25,
                'end': 34,
                'read': 'r1',
                'whitelist': rtfile
            }  
        }
    else:
        barcode_spec = {
            'umi': {
                'start': 1,
                'end': 8,
                'read': 'r1'
            },
            'rt': {
                'start': 9,
                'end': 18,
                'read': 'r1',
                'whitelist': rtfile
            }  
        }
    barcode_spec.update(pcr_spec)
    
    # Prep output files
    lane_num = args.file_name
    lane_num = lane_num.replace("Undetermined_S0_L", "L")
    lane_num = lane_num.replace("_R1_001.fastq.gz", "")
    stats_file = os.path.join(args.output_dir, lane_num + ".stats.json")
    suffix = lane_num + ".fastq"

    if multi_exp:
        sample_rt_exp_lookup = load_sample_layout(args.sample_layout, multi_exp)
        sample_to_output_filename_lookup = {sample: os.path.join(args.output_dir, '%s-%s' % (sample, suffix)) for well,sample in sample_rt_exp_lookup.items()}
        sample_to_output_file_lookup = {sample: open(filename, 'w') for sample,filename in sample_to_output_filename_lookup.items()}
        print("Demuxing %s samples (%s total RT wells) into their own files..." % (len(sample_to_output_filename_lookup), len(sample_rt_exp_lookup)))

     
    else:
        sample_rt_lookup = load_sample_layout(args.sample_layout, multi_exp)
        sample_to_output_filename_lookup = {sample: os.path.join(args.output_dir, '%s-%s' % (sample, suffix)) for well,sample in sample_rt_lookup.items()}
        sample_to_output_file_lookup = {sample: open(filename, 'w') for sample,filename in sample_to_output_filename_lookup.items()}
        print("Demuxing %s samples (%s total RT wells) into their own files..." % (len(sample_to_output_filename_lookup), len(sample_rt_lookup)))

    undetermined = open(os.path.join(args.output_dir, '%s-%s' % ("Undetermined", suffix)), 'w')
     
    # Set up some basic tracking for each sample
    sample_read_counts = {}
    for sample in sample_to_output_file_lookup:
        sample_read_counts[sample] = 0

    if args.level == "3":
        total_reads = 0
        total_uncorrected = 0
        total_pcr_mismatch = 0
        total_ambiguous_ligation_length = 0
        total_unused_rt_well = 0
        total_corrected_9 = 0
        total_corrected_10 = 0
        read_pair_dict = {}
        rt_dict = {}
        lig_dict = {}        
        # Finally, process reads
        for read_number, entry in enumerate(bu.parse_fastq_barcodes(args.read1, args.read2, spec=barcode_spec, edit_distance=1)):

            total_reads += 1

            if not p5_none:
                p5 = entry['p5']
            else:
                p5 = "none"
            if not p7_none:
                p7 = entry['p7']
            else:
                p7 = "none"
    
            ## Choose between the _8 and _9 options based on which correct properly
            corrected_9 = entry['ligation_9'] is not None and entry['rt_9'] is not None
            corrected_10 = entry['ligation_10'] is not None and entry['rt_10'] is not None
            corrected_p5_p7 = (p5_none or p5 is not None) and (p7_none or p7 is not None)

            if corrected_9 and corrected_10:
                total_ambiguous_ligation_length += 1
                write_to_undetermined(entry)
                continue

            if corrected_9 and corrected_p5_p7:
                total_corrected_9 += 1
                ligation_barcode = entry['ligation_9']
                rt_barcode = entry['rt_9']
                umi = entry['umi_9']
            elif corrected_10 and corrected_p5_p7:
                total_corrected_10 += 1
                ligation_barcode = entry['ligation_10']
                rt_barcode = entry['rt_10']
                umi = entry['umi_10']
            else:
                total_uncorrected += 1
                write_to_undetermined(entry)
                continue

            # Only allow the programmed PCR combos (helps clean things up a bit)
            if not (p5, p7) in programmed_pcr_combos:
                total_pcr_mismatch += 1
                write_to_undetermined(entry)
                continue

            if multi_exp:
                experiment = exp_lookup[(p5, p7)]
                if (rt_barcode, experiment) not in sample_rt_exp_lookup:
                    total_unused_rt_well += 1
                    write_to_undetermined(entry)
                    continue
                sample = sample_rt_exp_lookup[(rt_barcode, experiment)]

            else:
                if rt_barcode not in sample_rt_lookup:
                    total_unused_rt_well += 1
                    write_to_undetermined(entry)
                    continue
                sample = sample_rt_lookup[rt_barcode]

            sample_read_number = sample_read_counts[sample] + 1
            sample_read_counts[sample] += 1

            if (p5, p7) in read_pair_dict:
                read_pair_dict[(p5, p7)] += 1
            else:
                read_pair_dict[(p5, p7)] = 1

            if ligation_barcode in lig_dict:
                lig_dict[ligation_barcode] += 1
            else:
                lig_dict[ligation_barcode] = 1

            if rt_barcode in rt_dict:
                rt_dict[rt_barcode] += 1
            else:
                rt_dict[rt_barcode] = 1

            r2_qual = entry['r2_qual']
            r2_seq = entry['r2_seq']
            output_name = f'@{sample}-P5{p5}-P7{p7}_{sample_read_number}|{sample}|{p5}|{p7}|{rt_barcode}_{ligation_barcode}|{umi}'
            output_line = f'{output_name}\n{r2_seq}\n+\n{r2_qual}\n'
            sample_to_output_file_lookup[sample].write(output_line)

        # Close output files
        for f in sample_to_output_file_lookup.values():
            f.close()
        undetermined.close()

        # Output stats
        total_passed_reads = sum(list(sample_read_counts.values()))
        stats = OrderedDict()
        stats['total_input_reads'] = total_reads
        stats['total_passed_reads'] = total_passed_reads
        stats['fraction_passed_reads'] = total_passed_reads / total_reads
        stats['fraction_uncorrected_reads'] = total_uncorrected / total_reads
        stats['fraction_ambiguous_ligation_length'] = total_ambiguous_ligation_length / total_reads
        stats['fraction_invalid_rt_well'] = total_unused_rt_well / total_reads
        stats['fraction_pcr_mismatch'] = total_pcr_mismatch / total_reads
        stats['total_reads_corrected_when_9bp_ligation'] = total_corrected_9
        stats['total_reads_corrected_when_10bp_ligation'] = total_corrected_10
        stats['total_reads_passed_per_sample'] = sample_read_counts
        lig_dict_file = os.path.join(args.output_dir, lane_num + ".lig_counts.csv")
        # Output read_pair_dict
        with open(lig_dict_file, 'w') as f:
            for lig,val in lig_dict.items():
                if lig is not None:
                    f.write(lig + "," + str(val) + "\n")

    else:
        total_reads = 0
        total_uncorrected = 0
        total_pcr_mismatch = 0
        total_unused_rt_well = 0
        total_corrected = 0
        read_pair_dict = {}
        rt_dict = {}
        # Finally, process reads
        for read_number, entry in enumerate(bu.parse_fastq_barcodes(args.read1, args.read2, spec=barcode_spec, edit_distance=1)):

            total_reads += 1

            # Only allow the programmed PCR combos (helps clean things up a bit)
            p5 = entry['p5']
            p7 = entry['p7']

            if (p5, p7) in read_pair_dict:
                read_pair_dict[(p5, p7)] += 1
            else:
                read_pair_dict[(p5, p7)] = 1

            corrected = entry['rt'] is not None
            corrected_p5_p7 = p5 is not None and p7 is not None

            if corrected and corrected_p5_p7:
                total_corrected += 1
                rt_barcode = entry['rt']
                umi = entry['umi']
            else:
                total_uncorrected += 1
                write_to_undetermined(entry)
                continue

            if not (p5, p7) in programmed_pcr_combos:
                total_pcr_mismatch += 1
                write_to_undetermined(entry)
                continue

#             if rt_barcode not in sample_rt_lookup:
#                 total_unused_rt_well += 1
#                 write_to_undetermined(entry)
#                 continue

            if multi_exp:
                experiment = exp_lookup[(p5, p7)]
                if (rt_barcode, experiment) not in sample_rt_exp_lookup:
                    total_unused_rt_well += 1
                    write_to_undetermined(entry)
                    continue
                sample = sample_rt_exp_lookup[(rt_barcode, experiment)]

            else:
                if rt_barcode not in sample_rt_lookup:
                    total_unused_rt_well += 1
                    write_to_undetermined(entry)
                    continue
                sample = sample_rt_lookup[rt_barcode]

#            sample = sample_rt_lookup[rt_barcode]

            sample_read_name = sample.split(".fq.part")[0]
            sample_read_number = sample_read_counts[sample] + 1
            sample_read_counts[sample] += 1

            if rt_barcode in rt_dict:
                rt_dict[rt_barcode] += 1
            else:
                rt_dict[rt_barcode] = 1

            r2_qual = entry['r2_qual']
            r2_seq = entry['r2_seq']
            output_name = f'@{sample_read_name}-P5{p5}-P7{p7}_{sample_read_number}|{sample_read_name}|{p5}|{p7}|{rt_barcode}|{umi}'
            output_line = f'{output_name}\n{r2_seq}\n+\n{r2_qual}\n'
            sample_to_output_file_lookup[sample].write(output_line)

        # Close output files
        for f in sample_to_output_file_lookup.values():
            f.close()
        undetermined.close()

        # Output stats
        total_passed_reads = sum(list(sample_read_counts.values()))
        stats = OrderedDict()
        stats['total_input_reads'] = total_reads
        stats['total_passed_reads'] = total_passed_reads
        stats['fraction_passed_reads'] = total_passed_reads / total_reads
        stats['fraction_uncorrected_reads'] = total_uncorrected / total_reads
        stats['fraction_invalid_rt_well'] = total_unused_rt_well / total_reads
        stats['fraction_pcr_mismatch'] = total_pcr_mismatch / total_reads
        stats['total_reads_corrected'] = total_corrected
        stats['total_reads_passed_per_sample'] = sample_read_counts
 
    dict_file = os.path.join(args.output_dir, lane_num + ".pcr_counts.csv")
    # Output read_pair_dict
    with open(dict_file, 'w') as f:
        for (p5, p7),val in read_pair_dict.items():
            if p5 is not None and p7 is not None:
                f.write(p5 + "," + p7 + "," + str(val) + "\n")
    
    rt_dict_file = os.path.join(args.output_dir, lane_num + ".rt_counts.csv")
    # Output rt_dict
    with open(rt_dict_file, 'w') as f:
        for rt,val in rt_dict.items():
            if rt is not None:
                f.write(rt + "," + str(val) + "\n")    
    with open(stats_file, 'w') as f:
        f.write(json.dumps(stats, indent=4))
<|MERGE_RESOLUTION|>--- conflicted
+++ resolved
@@ -214,7 +214,6 @@
             rtfile = RT_FILE
     else:
         rtfile = args.rt_barcode_file
-<<<<<<< HEAD
 
     if args.p5_barcode_file == "default":
         p5file = P5_FILE
@@ -236,9 +235,6 @@
     lane_num = lane_num.replace("_R1_001.fastq.gz", "")
     stats_file = os.path.join(args.output_dir, lane_num + ".stats.json")
     suffix = lane_num + ".fastq"
-=======
->>>>>>> 6f0412ae
-
 
     # Load and process ligation barcodes
     if args.level == "3":
@@ -246,7 +242,6 @@
         ligation_9_lookup = {barcode:well for barcode,well in ligation_lookup.items() if len(barcode) == 9}
         ligation_10_lookup = {barcode:well for barcode,well in ligation_lookup.items() if len(barcode) == 10}
 
-<<<<<<< HEAD
     # Load barcodes
     p7_lookup = bu.load_whitelist(p7file)
     p7_lookup = {sequence[0:args.p7_length]: well for sequence,well in p7_lookup.items()}
@@ -255,8 +250,6 @@
     if reverse_complement_i5:
         p5_lookup = {bu.reverse_complement(sequence): well for sequence,well in p5_lookup.items()}
     p5_lookup = {sequence[0:args.p5_length]: well for sequence,well in p5_lookup.items()}
-=======
->>>>>>> 6f0412ae
 
     # Define where all sequences are and what the whitelists are
     if p5_none:
