#!/usr/bin/env python
# Make sample fastqs 2-level
# Andrew's barcode parser/fastq combiner modified for 2-level

import barcodeutils as bu
import argparse
import os
import json
from collections import OrderedDict
import re
import sys
import glob
import xml.etree.ElementTree as ET
import ast
import run_info

SCRIPT_DIR = os.path.dirname(os.path.realpath(__file__))
P5_FILE = os.path.join(SCRIPT_DIR, 'barcode_files/p5.txt')
P7_FILE = os.path.join(SCRIPT_DIR, 'barcode_files/p7.txt')
RT_FILE = os.path.join(SCRIPT_DIR, 'barcode_files/rt2.txt')
LIG_FILE = os.path.join(SCRIPT_DIR, 'barcode_files/ligation.txt')
RT3_FILE = os.path.join(SCRIPT_DIR, 'barcode_files/rt.txt')

def get_programmed_pcr_combos(p5_lookup, p7_lookup, p5_cols_used, p7_rows_used):
    """
    Assuming p5 are columns and p7 are rows, get the set of (p5, p7) wells that were programmed.
    These are the set that would have been physically combined.
    Args:
        p5_lookup (dict): p5_lookup dict mapping sequences to wells as passed to barcode specification
        p7_lookup (dict): p7_lookup dict mapping sequences to wells as passed to barcode specification
        p5_cols_used (list): A list of the cols used from P5 plate for PCR in same order as P5 to indicate the pairs of P7 and P5 used (e.g. A B C for p7 and 1 2 3 for p5.
        p7_rows_used: A list of the rows used from P7 plate for PCR in same order as P5 to indicate the pairs of P7 and P5 used (e.g. A B C for p7 and 1 2 3 for p5.
    Returns:
        set of (p5, p7): set of (p5, p7) well ID tuples that are valid.
    """

    if p5_cols_used == ["none"]:
        p5_cols_used = p5_cols_used * len(p7_rows_used)
    if p7_rows_used == ["none"]:
        p7_rows_used = p7_rows_used * len(p5_cols_used)

    valid_combos = set()
    for p5, p7 in zip(p5_cols_used, p7_rows_used):
 
        if p7 == "none":
            selected_p7 = ["none"]
        else:
            selected_p7 = [p7_well for p7_well in p7_lookup.values() if p7_well[0] == p7 or p7_well == p7]

        if p5 == "none":
            selected_p5 = ["none"]
        else:   
            selected_p5 = [p5_well for p5_well in p5_lookup.values() if int(p5_well[1:]) == p5 or p5_well == p5]

        for selected_p5_i in selected_p5:
            for selected_p7_i in selected_p7:
                valid_combos.add((selected_p5_i, selected_p7_i))

    return valid_combos

def get_programmed_pcr_combos_wells(p5_wells_used, p7_wells_used):
    """
    Assuming p5 and p7 are wells, get the set of (p5, p7) wells that were programmed.
    These are the set that would have been physically combined.
    Args:
        p5_wells_used (list): A list of the wells used from P5 plate for PCR in same order as P7 to indicate the pairs of P7 and P5 used (e.g. A1 B1 C1 for p7 and C1 D2 E3 for p5.
        p7_wells_used: A list of the rows used from P7 plate for PCR in same order as P5 to indicate the pairs of P7 and P5 used (e.g. A1 B1 C1 for p7 and C1 D2 E3 for p5.
    Returns:
        set of (p5, p7): set of (p5, p7) well ID tuples that are valid.
    """
    good_nums = {1:"01", 2:"02", 3:"03", 4:"04", 5:"05", 6:"06", 7:"07", 8:"08", 9:"09", 10:"10", 11:"11", 12:"12"}

    valid_combos = set()
    if p5_wells_used == ["none"]:
        p5_wells_fixed = p5_wells_used * len(p7_wells_used)
    else:
        p5_wells_fixed = [p5_well[0] + good_nums[int(p5_well[1:])] for p5_well in p5_wells_used]
    if p7_wells_used == ["none"]:
        p7_wells_fixed = p7_wells_used * len(p5_wells_used)
    else:
        p7_wells_fixed = [p7_well[0] + good_nums[int(p7_well[1:])] for p7_well in p7_wells_used]
    
    for selected_p5, selected_p7 in zip(p5_wells_fixed, p7_wells_fixed):
        valid_combos.add((selected_p5, selected_p7))

    return valid_combos


def quick_parse(file_path):
    # a copy of only the relevant lines from easygrid.read_delim
    fh = open(file_path)
    columns = next(fh).strip().split(",")

    # Parse file
    for line_number, line in enumerate(fh):
        entries = line.strip().split(",")

        if len(entries) != len(columns):
            raise ValueError('Length of entries: %s, not equal to length of columns %s, in file: %s, line number %s' % (len(entries), len(columns), file_path, line_number))

        entries_dict = dict(zip(columns, entries))
        yield entries_dict

def load_sample_layout(file_path, multi_exp):
    """
    Function that loads the sample layout file to an RT p5_lookup table.
    """
    if multi_exp:
        lookup = {}
        for rt_well in quick_parse(file_path):
            lookup[(rt_well['RT Barcode'], rt_well['Experiment'])] = rt_well['Sample ID'].replace('(', '.').replace(')', '.').replace(' ', '.').replace('-', '.').replace('_', '.').replace('/', '.')

    else:
        lookup = {}
        for rt_well in quick_parse(file_path):
            lookup[rt_well['RT Barcode']] = rt_well['Sample ID'].replace('(', '.').replace(')', '.').replace(' ', '.').replace('-', '.').replace('_', '.').replace('/', '.')
    return lookup


def write_to_undetermined(entry):
    output_name = entry['r1_name'] + "|" + entry['r1_seq']
    r2_seq = entry['r2_seq']
    r2_qual = entry['r2_qual']
    output_line = f'@{output_name}\n{r2_seq}\n+\n{r2_qual}\n'
    undetermined.write(output_line)

if __name__ == '__main__':

    parser = argparse.ArgumentParser(description='Script to combine R1 and R2 file from sci run into a single file with barcodes in the fastq header.')
    parser.add_argument('--run_directory', required=True, help='Path to BCL directory for sequencing run.')
    parser.add_argument('--read1', nargs='?', type=argparse.FileType('r'), default=sys.stdin, required=True, help='Text piped in from stdin for R1.')
    parser.add_argument('--read2', nargs='?', type=argparse.FileType('r'), default=sys.stdin, required=True, help='Text piped in from stdin for R2.')
    parser.add_argument('--file_name', required=True, help='The R1 file name.')
    parser.add_argument('--sample_layout', required=True, help='Text file containing the sample layout by RT well.')
    parser.add_argument('--p5_cols_used', nargs='+', required=True, help='A list of the columns used from P5 plate for PCR in same order as P5 to indicate the pairs of P7 and P5 used (e.g. --p7 A B C for p7 and --p5 1 2 3 for p5.')
    parser.add_argument('--p7_rows_used', nargs='+', required=True, help='A list of the rows used from P7 plate for PCR in same order as P5 to indicate the pairs of P7 and P5 used (e.g. --p7 A B C for p7 and --p5 1 2 3 for p5.')
    parser.add_argument('--p5_wells_used', nargs='+', required=True, help='A list of the wells used from P5 plate for PCR in same order as P7 to indicate the pairs of P7 and P5 used (e.g. --p7 A1 B1 C1 for p7 and --p5 A1 A2 A3 for p5. Alternative to p5_cols_used.')
    parser.add_argument('--p7_wells_used', nargs='+', required=True, help='A list of the wells used from P7 plate for PCR in same order as P5 to indicate the pairs of P7 and P5 used (e.g. --p7 A1 B1 C1 for p7 and --p5 A1 A2 A3 for p5. Alternative to p7_rows_used.')
    parser.add_argument('--output_dir', required=True, help='Output directory for files.')
    parser.add_argument('--p7_length', type=int, default=10, help='Expected P7 index length.')
    parser.add_argument('--p5_length', type=int, default=10, help='Expected P5 index length.')
    parser.add_argument('--multi_exp', type=ast.literal_eval)
    parser.add_argument('--level', required=True, help = "2 or 3 level sci?")
    parser.add_argument('--rt_barcode_file', required=True, help='Path to RT barcode file, or "default".')
    parser.add_argument('--p5_barcode_file', required=True, help='Path to p5 barcode file, or "default".')
    parser.add_argument('--p7_barcode_file', required=True, help='Path to p7 barcode file, or "default".')
    parser.add_argument('--lig_barcode_file', required=True, help='Path to ligation barcode file, or "default".')
    parser.add_argument('--buffer_blocks', required=True, help="Number of 8k buffer blocks to use for writing")
    args = parser.parse_args()

<<<<<<< HEAD
    buffer_size = int(args.buffer_blocks) * 8192
    run_info = run_info.get_run_info( args.run_directory )
=======
    run_info = run_info.get_run_info( args.run_directory, pipeline_type='RNA-seq' )
>>>>>>> 38fe8933
    if( run_info['paired_end'] == False ):
        raise ValueError('Single-end reads detected: paired-end reads required')

    reverse_complement_i5 = run_info['reverse_complement_i5']

    # Load and process PCR barcodes
    p7_lookup = bu.load_whitelist(P7_FILE)
    p7_lookup = {sequence[0:args.p7_length]: well for sequence,well in p7_lookup.items()}

    p5_lookup = bu.load_whitelist(P5_FILE)
    if reverse_complement_i5:
        p5_lookup = {bu.reverse_complement(sequence): well for sequence,well in p5_lookup.items()}
    p5_lookup = {sequence[0:args.p5_length]: well for sequence,well in p5_lookup.items()}

    multi_exp = True if ( args.multi_exp != 0 ) else False
    if multi_exp:
        all_p7 = ""
        all_p5 = ""
        exp_lookup = {}
        for key,value in args.multi_exp.items():
            all_p7 += value[0].strip() + " "
            all_p5 += value[1].strip() + " "
            if len(value[0].strip().split(" ")[0]) == 1:
                p5s = [int(x) for x in value[1].strip().split(" ")]
                combos = get_programmed_pcr_combos(p5_lookup, p7_lookup, p5s, value[0].strip().split(" "))
            else:
                combos = get_programmed_pcr_combos_wells(value[1].strip().split(" "), value[0].strip().split(" "))
            temp_dict = dict(zip(combos, [key]*len(combos)))
            exp_lookup.update(temp_dict)
        
        all_p7 = all_p7.strip().split(" ")
        all_p5 = all_p5.strip().split(" ")

        if len(all_p7[0]) == 1:
            args.p7_rows_used = all_p7
            args.p5_cols_used = all_p5
        else:
            args.p7_wells_used = all_p7
            args.p5_wells_used = all_p5

    if args.p5_cols_used == ["none"] or args.p5_wells_used == ["none"]:
        p5_none = True
    else:
        p5_none = False

    if args.p7_rows_used == ["none"] or args.p7_wells_used == ["none"]:
        p7_none = True
    else:
        p7_none = False

    if not p5_none:
        args.p5_cols_used = [int(x) for x in args.p5_cols_used]

    if args.p5_cols_used != [0]:
        programmed_pcr_combos = get_programmed_pcr_combos(p5_lookup, p7_lookup, args.p5_cols_used, args.p7_rows_used)
    else:
        programmed_pcr_combos = get_programmed_pcr_combos_wells(args.p5_wells_used, args.p7_wells_used)

    # Load and process RT barcodes
    if args.rt_barcode_file == "default":
        if args.level == "3":
            rtfile = RT3_FILE
        else:
            rtfile = RT_FILE
    else:
        rtfile = args.rt_barcode_file

    if args.p5_barcode_file == "default":
        p5file = P5_FILE
    else:
        p5file = args.p5_barcode_file

    if args.p7_barcode_file == "default":
        p7file = P7_FILE
    else:
        p7file = args.p7_barcode_file
    
    if args.lig_barcode_file == "default":
        ligfile = LIG_FILE
    else:
        ligfile = args.lig_barcode_file

    lane_num = args.file_name
    lane_num = lane_num.replace("Undetermined_S0_L", "L")
    lane_num = lane_num.replace("_R1_001.fastq.gz", "")
    stats_file = os.path.join(args.output_dir, lane_num + ".stats.json")
    suffix = lane_num + ".fastq"

    # Load and process ligation barcodes
    if args.level == "3":
        ligation_lookup = bu.load_whitelist(ligfile, variable_lengths=True)
        ligation_9_lookup = {barcode:well for barcode,well in ligation_lookup.items() if len(barcode) == 9}
        ligation_10_lookup = {barcode:well for barcode,well in ligation_lookup.items() if len(barcode) == 10}

    # Load barcodes
    p7_lookup = bu.load_whitelist(p7file)
    p7_lookup = {sequence[0:args.p7_length]: well for sequence,well in p7_lookup.items()}

    p5_lookup = bu.load_whitelist(p5file)
    if reverse_complement_i5:
        p5_lookup = {bu.reverse_complement(sequence): well for sequence,well in p5_lookup.items()}
    p5_lookup = {sequence[0:args.p5_length]: well for sequence,well in p5_lookup.items()}

    # Define where all sequences are and what the whitelists are
    if p5_none:
        pcr_spec = {
            'p7': {
                'start': 1,
                'end': args.p7_length,
                'read': 'i7',
                'whitelist': p7_lookup
             }
        }
    elif p7_none:
        pcr_spec = {
            'p5': {
                'start': 1,
                'end': args.p5_length,
                'read': 'i5',
                'whitelist': p5_lookup
             }
        }
    else:
        pcr_spec = {
            'p5': {
                'start': 1,
                'end':  args.p5_length,
                'read': 'i5',
                'whitelist': p5_lookup
            },
            'p7': {
                'start': 1,
                'end': args.p7_length,
                'read': 'i7',
                'whitelist': p7_lookup
            }
        }


    if args.level == "3":
        barcode_spec = {
            'ligation_9': {
                'start': 1,
                'end': 9,
                'read': 'r1',
                'whitelist': ligation_9_lookup
            },
            'ligation_10': {
                'start': 1,
                'end': 10,
                'read': 'r1',
                'whitelist': ligation_10_lookup
            },
            'umi_9': {
                'start': 16,
                'end': 23,
                'read': 'r1'
            },
            'umi_10': {
                'start': 17,
                'end': 24,
                'read': 'r1'
            },
            'rt_9': {
                'start': 24,
                'end': 33,
                'read': 'r1',
                'whitelist': rtfile
            },
            'rt_10': {
                'start': 25,
                'end': 34,
                'read': 'r1',
                'whitelist': rtfile
            }  
        }
    else:
        barcode_spec = {
            'umi': {
                'start': 1,
                'end': 8,
                'read': 'r1'
            },
            'rt': {
                'start': 9,
                'end': 18,
                'read': 'r1',
                'whitelist': rtfile
            }  
        }
    barcode_spec.update(pcr_spec)
    
    # Prep output files
    lane_num = args.file_name
    lane_num = lane_num.replace("Undetermined_S0_L", "L")
    lane_num = lane_num.replace("_R1_001.fastq.gz", "")
    stats_file = os.path.join(args.output_dir, lane_num + ".stats.json")
    suffix = lane_num + ".fastq"

    if multi_exp:
        sample_rt_exp_lookup = load_sample_layout(args.sample_layout, multi_exp)
        sample_to_output_filename_lookup = {sample: os.path.join(args.output_dir, '%s-%s' % (sample, suffix)) for well,sample in sample_rt_exp_lookup.items()}
        sample_to_output_file_lookup = {sample: open(filename, 'w', buffering=buffer_size) for sample,filename in sample_to_output_filename_lookup.items()}
        print("Demuxing %s samples (%s total RT wells) into their own files..." % (len(sample_to_output_filename_lookup), len(sample_rt_exp_lookup)))

     
    else:
        sample_rt_lookup = load_sample_layout(args.sample_layout, multi_exp)
        sample_to_output_filename_lookup = {sample: os.path.join(args.output_dir, '%s-%s' % (sample, suffix)) for well,sample in sample_rt_lookup.items()}
        sample_to_output_file_lookup = {sample: open(filename, 'w', buffering=buffer_size) for sample,filename in sample_to_output_filename_lookup.items()}
        print("Demuxing %s samples (%s total RT wells) into their own files..." % (len(sample_to_output_filename_lookup), len(sample_rt_lookup)))

    undetermined = open(os.path.join(args.output_dir, '%s-%s' % ("Undetermined", suffix)), 'w', buffering=buffer_size)
     
    # Set up some basic tracking for each sample
    sample_read_counts = {}
    for sample in sample_to_output_file_lookup:
        sample_read_counts[sample] = 0

    if args.level == "3":
        total_reads = 0
        total_uncorrected = 0
        total_pcr_mismatch = 0
        total_ambiguous_ligation_length = 0
        total_unused_rt_well = 0
        total_corrected_9 = 0
        total_corrected_10 = 0
        read_pair_dict = {}
        rt_dict = {}
        lig_dict = {}        
        # Finally, process reads
        for read_number, entry in enumerate(bu.parse_fastq_barcodes(args.read1, args.read2, spec=barcode_spec, edit_distance=1)):

            total_reads += 1

            if not p5_none:
                p5 = entry['p5']
            else:
                p5 = "none"
            if not p7_none:
                p7 = entry['p7']
            else:
                p7 = "none"
    
            ## Choose between the _8 and _9 options based on which correct properly
            corrected_9 = entry['ligation_9'] is not None and entry['rt_9'] is not None
            corrected_10 = entry['ligation_10'] is not None and entry['rt_10'] is not None
            corrected_p5_p7 = (p5_none or p5 is not None) and (p7_none or p7 is not None)

            if corrected_9 and corrected_10:
                total_ambiguous_ligation_length += 1
                write_to_undetermined(entry)
                continue

            if corrected_9 and corrected_p5_p7:
                total_corrected_9 += 1
                ligation_barcode = entry['ligation_9']
                rt_barcode = entry['rt_9']
                umi = entry['umi_9']
            elif corrected_10 and corrected_p5_p7:
                total_corrected_10 += 1
                ligation_barcode = entry['ligation_10']
                rt_barcode = entry['rt_10']
                umi = entry['umi_10']
            else:
                total_uncorrected += 1
                write_to_undetermined(entry)
                continue

            # Only allow the programmed PCR combos (helps clean things up a bit)
            if not (p5, p7) in programmed_pcr_combos:
                total_pcr_mismatch += 1
                write_to_undetermined(entry)
                continue

            if multi_exp:
                experiment = exp_lookup[(p5, p7)]
                if (rt_barcode, experiment) not in sample_rt_exp_lookup:
                    total_unused_rt_well += 1
                    write_to_undetermined(entry)
                    continue
                sample = sample_rt_exp_lookup[(rt_barcode, experiment)]

            else:
                if rt_barcode not in sample_rt_lookup:
                    total_unused_rt_well += 1
                    write_to_undetermined(entry)
                    continue
                sample = sample_rt_lookup[rt_barcode]

            sample_read_number = sample_read_counts[sample] + 1
            sample_read_counts[sample] += 1

            if (p5, p7) in read_pair_dict:
                read_pair_dict[(p5, p7)] += 1
            else:
                read_pair_dict[(p5, p7)] = 1

            if ligation_barcode in lig_dict:
                lig_dict[ligation_barcode] += 1
            else:
                lig_dict[ligation_barcode] = 1

            if rt_barcode in rt_dict:
                rt_dict[rt_barcode] += 1
            else:
                rt_dict[rt_barcode] = 1

            r2_qual = entry['r2_qual']
            r2_seq = entry['r2_seq']
            output_name = f'@{sample}-P5{p5}-P7{p7}_{sample_read_number}|{sample}|{p5}|{p7}|{rt_barcode}_{ligation_barcode}|{umi}'
            output_line = f'{output_name}\n{r2_seq}\n+\n{r2_qual}\n'
            sample_to_output_file_lookup[sample].write(output_line)

        # Close output files
        for f in sample_to_output_file_lookup.values():
            f.close()
        undetermined.close()

        # Output stats
        total_passed_reads = sum(list(sample_read_counts.values()))
        stats = OrderedDict()
        stats['total_input_reads'] = total_reads
        stats['total_passed_reads'] = total_passed_reads
        stats['fraction_passed_reads'] = total_passed_reads / total_reads
        stats['fraction_uncorrected_reads'] = total_uncorrected / total_reads
        stats['fraction_ambiguous_ligation_length'] = total_ambiguous_ligation_length / total_reads
        stats['fraction_invalid_rt_well'] = total_unused_rt_well / total_reads
        stats['fraction_pcr_mismatch'] = total_pcr_mismatch / total_reads
        stats['total_reads_corrected_when_9bp_ligation'] = total_corrected_9
        stats['total_reads_corrected_when_10bp_ligation'] = total_corrected_10
        stats['total_reads_passed_per_sample'] = sample_read_counts
        lig_dict_file = os.path.join(args.output_dir, lane_num + ".lig_counts.csv")
        # Output read_pair_dict
        with open(lig_dict_file, 'w') as f:
            for lig,val in lig_dict.items():
                if lig is not None:
                    f.write(lig + "," + str(val) + "\n")

    else:
        total_reads = 0
        total_uncorrected = 0
        total_pcr_mismatch = 0
        total_unused_rt_well = 0
        total_corrected = 0
        read_pair_dict = {}
        rt_dict = {}
        # Finally, process reads
        for read_number, entry in enumerate(bu.parse_fastq_barcodes(args.read1, args.read2, spec=barcode_spec, edit_distance=1)):

            total_reads += 1

            # Only allow the programmed PCR combos (helps clean things up a bit)
            p5 = entry['p5']
            p7 = entry['p7']

            if (p5, p7) in read_pair_dict:
                read_pair_dict[(p5, p7)] += 1
            else:
                read_pair_dict[(p5, p7)] = 1

            corrected = entry['rt'] is not None
            corrected_p5_p7 = p5 is not None and p7 is not None

            if corrected and corrected_p5_p7:
                total_corrected += 1
                rt_barcode = entry['rt']
                umi = entry['umi']
            else:
                total_uncorrected += 1
                write_to_undetermined(entry)
                continue

            if not (p5, p7) in programmed_pcr_combos:
                total_pcr_mismatch += 1
                write_to_undetermined(entry)
                continue

#             if rt_barcode not in sample_rt_lookup:
#                 total_unused_rt_well += 1
#                 write_to_undetermined(entry)
#                 continue

            if multi_exp:
                experiment = exp_lookup[(p5, p7)]
                if (rt_barcode, experiment) not in sample_rt_exp_lookup:
                    total_unused_rt_well += 1
                    write_to_undetermined(entry)
                    continue
                sample = sample_rt_exp_lookup[(rt_barcode, experiment)]

            else:
                if rt_barcode not in sample_rt_lookup:
                    total_unused_rt_well += 1
                    write_to_undetermined(entry)
                    continue
                sample = sample_rt_lookup[rt_barcode]

#            sample = sample_rt_lookup[rt_barcode]

            sample_read_name = sample.split(".fq.part")[0]
            sample_read_number = sample_read_counts[sample] + 1
            sample_read_counts[sample] += 1

            if rt_barcode in rt_dict:
                rt_dict[rt_barcode] += 1
            else:
                rt_dict[rt_barcode] = 1

            r2_qual = entry['r2_qual']
            r2_seq = entry['r2_seq']
            output_name = f'@{sample_read_name}-P5{p5}-P7{p7}_{sample_read_number}|{sample_read_name}|{p5}|{p7}|{rt_barcode}|{umi}'
            output_line = f'{output_name}\n{r2_seq}\n+\n{r2_qual}\n'
            sample_to_output_file_lookup[sample].write(output_line)

        # Close output files
        for f in sample_to_output_file_lookup.values():
            f.close()
        undetermined.close()

        # Output stats
        total_passed_reads = sum(list(sample_read_counts.values()))
        stats = OrderedDict()
        stats['total_input_reads'] = total_reads
        stats['total_passed_reads'] = total_passed_reads
        stats['fraction_passed_reads'] = total_passed_reads / total_reads
        stats['fraction_uncorrected_reads'] = total_uncorrected / total_reads
        stats['fraction_invalid_rt_well'] = total_unused_rt_well / total_reads
        stats['fraction_pcr_mismatch'] = total_pcr_mismatch / total_reads
        stats['total_reads_corrected'] = total_corrected
        stats['total_reads_passed_per_sample'] = sample_read_counts
 
    dict_file = os.path.join(args.output_dir, lane_num + ".pcr_counts.csv")
    # Output read_pair_dict
    with open(dict_file, 'w') as f:
        for (p5, p7),val in read_pair_dict.items():
            if p5 is not None and p7 is not None:
                f.write(p5 + "," + p7 + "," + str(val) + "\n")
    
    rt_dict_file = os.path.join(args.output_dir, lane_num + ".rt_counts.csv")
    # Output rt_dict
    with open(rt_dict_file, 'w') as f:
        for rt,val in rt_dict.items():
            if rt is not None:
                f.write(rt + "," + str(val) + "\n")    
    with open(stats_file, 'w') as f:
        f.write(json.dumps(stats, indent=4))
<|MERGE_RESOLUTION|>--- conflicted
+++ resolved
@@ -148,12 +148,10 @@
     parser.add_argument('--buffer_blocks', required=True, help="Number of 8k buffer blocks to use for writing")
     args = parser.parse_args()
 
-<<<<<<< HEAD
+
     buffer_size = int(args.buffer_blocks) * 8192
-    run_info = run_info.get_run_info( args.run_directory )
-=======
     run_info = run_info.get_run_info( args.run_directory, pipeline_type='RNA-seq' )
->>>>>>> 38fe8933
+
     if( run_info['paired_end'] == False ):
         raise ValueError('Single-end reads detected: paired-end reads required')
 
