--- conflicted
+++ resolved
@@ -241,13 +241,11 @@
         --p5_cols_used $params.p5_cols --p7_rows_used $params.p7_rows \
         --p5_wells_used $params.p5_wells --p7_wells_used $params.p7_wells \
         --rt_barcode_file $params.rt_barcode_file \
-<<<<<<< HEAD
         --p5_barcode_file $params.p5_barcode_file \
         --p7_barcode_file $params.p7_barcode_file \
         --lig_barcode_file $params.lig_barcode_file \
-=======
         --multi_exp "$params.multi_exp" \
->>>>>>> 6f0412ae
+
         --output_dir ./demux_out --level $params.level
     pigz -p 8 demux_out/*.fastq
     """    
@@ -309,13 +307,10 @@
         --p5_cols_used $params.p5_cols --p7_rows_used $params.p7_rows \
         --p5_wells_used $params.p5_wells --p7_wells_used $params.p7_wells \
         --rt_barcode_file $params.rt_barcode_file \
-<<<<<<< HEAD
         --p5_barcode_file $params.p5_barcode_file \
         --p7_barcode_file $params.p7_barcode_file \
         --lig_barcode_file $params.lig_barcode_file \
-=======
         --multi_exp "$params.multi_exp" \
->>>>>>> 6f0412ae
         --output_dir ./demux_out --level $params.level
     pigz -p 8 demux_out/*.fastq    
     """    
