//includeConfig 'experiment.config'

<<<<<<< HEAD
manifest.version = '2.2.2'
=======
manifest.version = '2.2.1'
>>>>>>> 38fe8933


/*
** bbi-dmux process profiles.
** Notes:
**   o  these profiles define process block-specific directives
**   o  the 'standard' profile is used by default. Alternate
**      profiles are selected on the command line, e.g.,
**
**        nextflow run -profile <my_profile> main.nf
**
**   o  the standard profile here defines directive values
**      that are used on the UW Genome Sciences computing
**      cluster.
**   o  there can be more than one configuration script, which
**      can complicate troubleshooting when the scripts behave
**      unexpectedly. The Nextflow documentation explains
**
**        When a pipeline script is launched Nextflow looks for
**        a file named nextflow.config in the current directory
**        and in the script base directory (if it is not the
**        same as the current directory). Finally it checks for
**        the file $HOME/.nextflow/config.
**
**        When more than one of the above files exist they are
**        merged, so that the settings in the first override
**        the same ones that may appear in the second one, and
**        so on.
**
**        The default config file search mechanism can be
**        extended proving an extra configuration file by using
**        the command line option -c <config file>.
**
**        It's worth noting that by doing this, the files
**        nextflow.config and $HOME/.nextflow/config are not
**        ignored and they are merged as explained above.
**
**        If you want to ignore any default configuration
**        files and use only the custom one use the command
**        line option -C <config file>.
**
**  o  selectors priority
**       When mixing generic process configuration and selectors
**       the following priority rules are applied (from lower
**       to higher):
**
**         1.  Process generic configuration.
**         2.  Process specific directive defined in the workflow
**             script.
**         3.  withLabel selector definition.
**         4.  withName selector definition.
**
**  o  a 'withName:' block defines directives used in the
**     process block with the same names.
**  o  at the BBI we use modules to access required programs
**     so we place module directives in the standard profile.
**  o  programs installed locally can be accessed by modifying
**     the PATH environment variable for the submitted jobs;
**     that is, by adding the directories in which the
**     programs can be found to PATH. Use the 'beforeScript'
**     directive for this purpose, for example
**
**       beforeScript = 'export PATH=/opt/python/bin:$PATH'
**  o  notice that the 'ext' allows one to define their own
**     process-specific variables that are accessible within
**     the process block. For example, in order to define
**     a variable called 'pass_in' for use in a process block
**     called 'do_this', add to this nextflow.config file
**     lines that look like
**
**  profiles {
**    my_profile {
**      process {
**
**        withName: do_this {
**          pass_in = 'Hello World'
**        }
**      }
**    }
**  }
**
** and in the main.nf script refer to pass_in within the
** do_this process block as
**
** process do_this {
**
** println( 'print this: ' + task.ext.pass_in )
** }
**
** The 'task' scope can be used to output directive values
** where one refers to the directive values as
**
**   task.memory
**   task.cpus
**   ...
**
** This can be helpful when troubleshooting.
*/
profiles {
  standard {
    process {
      beforeScript =  '. /etc/profile.d/modules.sh'
      executor = "sge"
      errorStrategy = "finish"
      maxForks = 20
      queue = "trapnell-short.q"
      clusterOptions = "-l centos=7"

      withName: generate_sheets {
        module = 'modules:modules-init:modules-gs:python/3.7.7'
        memory = '1 GB'
      }

      withName: check_sample_sheet {
        module = 'modules:modules-init:modules-gs:python/3.7.7'
        memory = '1 GB'
      }

      withName: make_sample_sheet {
        module = 'modules:modules-init:modules-gs:python/3.7.7'
        memory = '1 GB'
      }

      withName: bcl2fastq {
        module = 'modules:modules-init:modules-gs:gmp/6.1.2:mpfr/4.0.1:mpc/1.1.0:gcc/8.1.0:bcl2fastq/2.20'
        penv = 'serial'
      }

      withName: seg_sample_fastqs1 {
        module = 'modules:modules-init:modules-gs:python/3.7.7:zlib/1.2.11:pigz/2.3'
        cpus = 8
        memory = '1 GB'
        penv = 'serial'
      }

      withName: demux_dash1 {
        module = 'modules:modules-init:modules-gs:gcc/8.1.0:pcre2/10.35:R/4.0.0'
        memory = '8 GB'
      }

      withName: seg_sample_fastqs2 {
        module = 'modules:modules-init:modules-gs:python/3.7.7:zlib/1.2.11:pigz/2.3'
        penv = 'serial'
        cpus = 8
        memory = '1 GB'
      }

      withName: recombine_fastqs {
        module = 'modules:modules-init:modules-gs:python/3.7.7'
      }

      withName: recombine_csvs {
        module = 'modules:modules-init:modules-gs:python/3.7.7'
      }

      withName: recombine_jsons {
        module = 'modules:modules-init:modules-gs:python/3.7.7'
      }

      withName: demux_dash {
        module = 'modules:modules-init:modules-gs:gcc/8.1.0:pcre2/10.35:R/4.0.0'
        memory = '8 GB'
      }

      withName: run_recovery {
        module = 'modules:modules-init:modules-gs:python/3.7.7'
        memory = '4 GB'
      }

      withName: sum_recovery {
        module = 'modules:modules-init:modules-gs:python/3.7.7'
        memory = '4 GB'
      }

    } // end of process
  } // end of standard profile

  centos_6 {
    process {
      beforeScript =  '. /etc/profile.d/modules.sh'
      executor = "sge"
      errorStrategy = "finish"
      maxForks = 20
      queue = "trapnell-short.q"
      clusterOptions = "-l centos=6"

      withName: generate_sheets {
        module = 'modules:modules-init:modules-gs:python/3.6.4'
        memory = '1 GB'
      }

      withName: check_sample_sheet {
        module = 'modules:modules-init:modules-gs:python/3.6.4'
        memory = '1 GB'
      }

      withName: make_sample_sheet {
        module = 'modules:modules-init:modules-gs:python/3.6.4'
        memory = '1 GB'
      }

      withName: bcl2fastq {
        module = 'modules:modules-init:modules-gs:gmp/5.0.2:mpfr/3.1.0:mpc/0.8.2:gcc/4.9.1:bcl2fastq/2.20'
        penv = 'serial'
      }

      withName: seg_sample_fastqs1 {
        module = 'modules:modules-init:modules-gs:python/3.6.4:zlib/1.2.6:pigz/2.3'
        cpus = 8
        memory = '1 GB'
        penv = 'serial'
      }

      withName: demux_dash1 {
        module = 'modules:modules-init:modules-gs:gcc/8.1.0:R/3.6.1'
        memory = '8 GB'
      }

      withName: seg_sample_fastqs2 {
        module = 'modules:modules-init:modules-gs:python/3.6.4:zlib/1.2.6:pigz/2.3'
        penv = 'serial'
        cpus = 8
        memory = '1 GB'
      }

      withName: recombine_fastqs {
        module = 'modules:modules-init:modules-gs:python/3.6.4'
      }

      withName: recombine_csvs {
        module = 'modules:modules-init:modules-gs:python/3.6.4'
      }

      withName: recombine_jsons {
        module = 'modules:modules-init:modules-gs:python/3.6.4'
      }

      withName: demux_dash {
        module = 'modules:modules-init:modules-gs:gcc/8.1.0:R/3.6.1'
        memory = '8 GB'
      }

      withName: run_recovery {
        module = 'modules:modules-init:modules-gs:python/3.6.4'
        memory = '4 GB'
      }

      withName: sum_recovery {
        module = 'modules:modules-init:modules-gs:python/3.6.4'
        memory = '4 GB'
      }

    } // end of process
  } // end of centos_6 profile

}  // end of profiles<|MERGE_RESOLUTION|>--- conflicted
+++ resolved
@@ -1,11 +1,6 @@
 //includeConfig 'experiment.config'
 
-<<<<<<< HEAD
 manifest.version = '2.2.2'
-=======
-manifest.version = '2.2.1'
->>>>>>> 38fe8933
-
 
 /*
 ** bbi-dmux process profiles.
